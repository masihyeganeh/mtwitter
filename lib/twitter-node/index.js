var http         = require('http'),
    query        = require('querystring'),
    OAuth        = require('./oauth');
    Parser       = require('./parser'),
    EventEmitter = require('events').EventEmitter,
    Buffer       = require('buffer').Buffer;

// process.mixin is gone, a function for replacement
function extend(a, b) {
  Object.keys(b).forEach(function (key) {
    a[key] = b[key];
  });
  return a;
} 

// Creates a streaming connection with twitter, and pushes any incoming
// statuses to a tweet event.
//
// options - optional Object that specifies custom configuration values.
//
// Valid option keys:
//
// port      - Integer of the streaming api connection port.  Defaults to 80.
// host      - String of the streaming api host.  Defaults to 'stream.twitter.com'.
// path      - String of the base path for the request.
// action    - String part of the URL that specifies what to query for.
// track     - Array of keywords to filter.  See track()
// following - Array of userIDs to filter.  See follow()
// locations - Array of lat/long tuples.  See location()
// params    - Extra HTTP params Object to send with the request.
// user      - String Twitter login name or email.
// password  - String Twitter password.
//
// Returns TwitterNode instance.
var TwitterNode = exports.TwitterNode = function(options) {
  EventEmitter.call(this);
  if(!options) options = {};
  var self           = this;
  this.port          = options.port      || 80;
  this.host          = options.host      || 'stream.twitter.com';
  this.secure        = options.secure    || this.port == 443;
  this.path          = options.path      || '/1/statuses/';
  this.action        = options.action    || 'filter';
  this.trackKeywords = options.track     || [];
  this.following     = options.follow    || [];
  this.locations     = options.locations || [];
  this.params        = options.params    || {};
  this.user          = options.user;
  this.password      = options.password;
  this.headers       = { "User-Agent": 'Twitter-Node' };
  this.debug         = false;
  this.parser        = new Parser();
  this.parser.addListener('object', processJSONObject(this));
  this.parser.addListener('error', function (error) {
    self.emit('error', new Error('TwitterNode parser error: ' + error.message));
  });
  // Custom config handling, only required for streams beta features
  //
  // See: http://dev.twitter.com/pages/user_streams
  //      http://dev.twitter.com/pages/user_streams_suggestions
  //      http://dev.twitter.com/pages/site_streams
  if (options.action == 'user' || options.action == 'site') {
    this.port = options.port || 443;
    this.host = options.host || 'betastream.twitter.com';
    this.secure = options.secure || this.port == 443;
    this.path = options.path || '/2b/';
  }
  if (options.oauth) {
    var oa = options.oauth,
        consumer = OAuth.createConsumer(oa.consumer_key, oa.consumer_secret),
        token = OAuth.createToken(oa.token, oa.token_secret),
        signer = OAuth.createHmac(consumer, token);
    this.signer = signer;
    delete this.user;
  }
  if (options.headers) {
    extend(this.headers, options.headers);
  }
}

TwitterNode.prototype = Object.create(EventEmitter.prototype);

// Track the following keyword.  If called multiple times, all words are sent
// as a comma-separated parameter to Twitter.
//
// See: http://apiwiki.twitter.com/Streaming-API-Documentation#track
//
// word - String word to track.
//
// Returns nothing.
TwitterNode.prototype.track = function track(word) {
  this.trackKeywords.push(word);
  return this;
};

// Follow the given twitter user (specified by their userID, not screen name)
// If called multiple times, all userIDs are sent as a comma-separated
// parameter to Twitter.
//
// See: http://apiwiki.twitter.com/Streaming-API-Documentation#follow
//
// userID - Integer userID to track.
//
// Returns nothing.
TwitterNode.prototype.follow = function follow(userId) {
  this.following.push(userId);
  return this;
};

// Match tweets in the given bounding box.
//
// See: http://apiwiki.twitter.com/Streaming-API-Documentation#locations
//
// Example: location(-122.75, 36.8, -121.75, 37.8) // SF
//
// lng1, lat1 - southwest corner of the bounding box.
// lng2, lat2 - northeast corner.
//
// Returns nothing.
TwitterNode.prototype.location = function location(lng1, lat1, lng2, lat2) {
  this.locations.push(lng1, lat1, lng2, lat2)
  return this;
};

TwitterNode.prototype.stream = function stream() {
  if (this._clientResponse && this._clientResponse.connection) {
    this._clientResponse.socket.end();
  }

  if (this.action === 'filter' && this.buildParams() === '') return;

  var client  = this._createClient(this.port, this.host),
      headers = extend({}, this.headers),
      twit    = this,
      request;

  headers['Host'] = this.host;

  if (this.user) {
    headers['Authorization'] = basicAuth(this.user, this.password);
    request = client.request("GET", this.requestUrl(), headers);
  } else if (this.signer) {
    request = client.request("GET", this.requestUrl(), headers, null, this.signer);
  }

  request.addListener('response', function(response) {
    twit._clientResponse = response;

    response.addListener('data', function(chunk) {
      twit._receive(chunk);
    });

    response.addListener('end', function() {
      twit.emit('end', this);
      twit.emit('close', this);
    });
  });
  request.end();
  return this;
};

// UTILITY METHODS

// Passes the received data to the streaming JSON parser.
//
// chunk - String data received from the HTTP stream.
//
// Returns nothing.
TwitterNode.prototype._receive = function(chunk) {
  this.parser.receive(chunk);
  return this;
};

// Creates the HTTP client object for the stream connection.  Override this
// to pass in your own client if needed.
//
// port - Integer port number to connect to.
// host - String host name to connect to.
//
// returns Http Client instance.
TwitterNode.prototype._createClient = function(port, host, secure) {
  if (this.signer) {
    return OAuth.createClient(this.port, this.host, this.secure);
  }
  return http.createClient(this.port, this.host, this.secure);
};

// Builds the URL for the streaming request.
//
// Returns a String absolute URL.
TwitterNode.prototype.requestUrl = function() {
  return this.path + this.action + ".json" + this.buildParams();
};

// Builds the GET params for the streaming request.
//
// Returns URI encoded string: "?track=LOST"
TwitterNode.prototype.buildParams = function() {
  var options = {};
  extend(options, this.params);
  if (this.trackKeywords.length > 0) options.track = this.trackKeywords.join(",");
  if (this.following.length > 0)     options.follow = this.following.join(",");
  if (this.locations.length > 0)     options.locations = this.locations.join(",");
  if (options.track || options.follow || options.locations) {
    return "?" + query.stringify(options);
  }
  return "";
};

// Base64 encodes the given username and password.
//
// user - String Twitter screen name or email.
// pass - String password.
//
// Returns a Basic Auth header fit for HTTP.
var basicAuth = function basicAuth(user, pass) {
<<<<<<< HEAD
  var b64 = require('./base64');
  return "Basic " + b64.encode(user + ":" + pass);
=======
  return "Basic " + new Buffer(user + ":" + pass).toString('base64');
>>>>>>> ec889a76
};

// Creates a callback for the object Event of the JSON Parser.
//
// twit - an instance of this TwitterNode.
//
// Returns a function to be passed to the addListener call on the parser.
var processJSONObject = function processJSONObject(twit) {
  return function(tweet) {
    if (tweet.limit) {
      twit.emit('limit', tweet);
    } else if (tweet['delete']) {
      twit.emit('delete', tweet);
    } else {
      twit.emit('tweet', tweet);
    }
  };
};<|MERGE_RESOLUTION|>--- conflicted
+++ resolved
@@ -214,12 +214,7 @@
 //
 // Returns a Basic Auth header fit for HTTP.
 var basicAuth = function basicAuth(user, pass) {
-<<<<<<< HEAD
-  var b64 = require('./base64');
-  return "Basic " + b64.encode(user + ":" + pass);
-=======
   return "Basic " + new Buffer(user + ":" + pass).toString('base64');
->>>>>>> ec889a76
 };
 
 // Creates a callback for the object Event of the JSON Parser.
